<project xmlns="http://maven.apache.org/POM/4.0.0" xmlns:xsi="http://www.w3.org/2001/XMLSchema-instance"
    xsi:schemaLocation="http://maven.apache.org/POM/4.0.0 http://maven.apache.org/xsd/maven-4.0.0.xsd">
    <modelVersion>4.0.0</modelVersion>
    <parent>
        <groupId>org.ops4j.pax.cdi</groupId>
        <version>0.9.0-SNAPSHOT</version>
        <artifactId>pax-cdi-parent</artifactId>
        <relativePath>../../../pax-cdi-parent</relativePath>
    </parent>

    <groupId>org.ops4j.pax.cdi.itest</groupId>
    <artifactId>itest-cdi10</artifactId>

    <name>OPS4J Pax CDI 1.0 Integration Tests</name>

    <dependencies>

        <dependency>
            <groupId>com.sun.jersey.contribs</groupId>
            <artifactId>jersey-apache-client</artifactId>
        </dependency>

        <dependency>
            <groupId>ch.qos.logback</groupId>
            <artifactId>logback-core</artifactId>
            <scope>test</scope>
        </dependency>

        <dependency>
            <groupId>ch.qos.logback</groupId>
            <artifactId>logback-classic</artifactId>
            <scope>test</scope>
        </dependency>


        <dependency>
            <groupId>org.ops4j.pax.cdi</groupId>
            <artifactId>pax-cdi-extender</artifactId>
            <version>${project.version}</version>
            <scope>provided</scope>
        </dependency>

        <dependency>
            <groupId>org.ops4j.pax.cdi</groupId>
            <artifactId>pax-cdi-test-support</artifactId>
            <version>${project.version}</version>
            <scope>test</scope>
        </dependency>


        <dependency>
            <groupId>org.ops4j.pax.cdi.samples</groupId>
            <artifactId>pax-cdi-sample1</artifactId>
            <version>${project.version}</version>
            <scope>provided</scope>
        </dependency>

        <dependency>
            <groupId>org.ops4j.pax.cdi.samples</groupId>
            <artifactId>pax-cdi-sample1-client</artifactId>
            <version>${project.version}</version>
            <scope>provided</scope>
        </dependency>

        <dependency>
            <groupId>org.ops4j.pax.cdi.samples</groupId>
            <artifactId>pax-cdi-sample3</artifactId>
            <version>${project.version}</version>
            <scope>provided</scope>
        </dependency>

        <dependency>
            <groupId>org.ops4j.pax.cdi.samples</groupId>
            <artifactId>pax-cdi-sample3-client</artifactId>
            <version>${project.version}</version>
            <scope>provided</scope>
        </dependency>

        <dependency>
            <groupId>org.ops4j.pax.cdi</groupId>
            <artifactId>pax-cdi-extension</artifactId>
            <version>${project.version}</version>
            <scope>provided</scope>
        </dependency>

        <dependency>
            <groupId>org.apache.xbean</groupId>
            <artifactId>xbean-bundleutils</artifactId>
            <scope>provided</scope>
        </dependency>

        <dependency>
            <groupId>org.apache.xbean</groupId>
            <artifactId>xbean-finder-shaded</artifactId>
            <version>3.18</version>
            <scope>provided</scope>
        </dependency>

        <dependency>
            <groupId>org.ops4j.pax.cdi</groupId>
            <artifactId>pax-cdi-openwebbeans</artifactId>
            <version>${project.version}</version>
            <scope>provided</scope>
        </dependency>

        <dependency>
            <groupId>org.apache.geronimo.bundles</groupId>
            <artifactId>scannotation</artifactId>
            <scope>provided</scope>
        </dependency>

        <dependency>
            <groupId>org.ops4j.pax.exam</groupId>
            <artifactId>pax-exam-junit4</artifactId>
            <scope>test</scope>
        </dependency>

        <dependency>
            <groupId>org.ops4j.pax.exam</groupId>
            <artifactId>pax-exam</artifactId>
            <scope>test</scope>
        </dependency>

        <dependency>
            <groupId>junit</groupId>
            <artifactId>junit</artifactId>
            <scope>test</scope>
        </dependency>

        <dependency>
            <groupId>org.ops4j.pax.exam</groupId>
            <artifactId>pax-exam-container-native</artifactId>
            <scope>test</scope>
        </dependency>

        <dependency>
            <groupId>org.ops4j.pax.exam</groupId>
            <artifactId>pax-exam-link-mvn</artifactId>
            <scope>test</scope>
        </dependency>

        <dependency>
            <groupId>org.ops4j.pax.swissbox</groupId>
            <artifactId>pax-swissbox-tracker</artifactId>
            <scope>provided</scope>
        </dependency>


        <dependency>
            <groupId>org.ops4j.pax.url</groupId>
            <artifactId>pax-url-aether</artifactId>
            <scope>test</scope>
        </dependency>

        <dependency>
            <groupId>org.ops4j.pax.url</groupId>
            <artifactId>pax-url-wrap</artifactId>
            <scope>test</scope>
        </dependency>

        <dependency>
            <groupId>org.slf4j</groupId>
            <artifactId>slf4j-api</artifactId>
        </dependency>

        <dependency>
            <groupId>org.slf4j</groupId>
            <artifactId>jul-to-slf4j</artifactId>
            <scope>test</scope>
        </dependency>

        <dependency>
            <groupId>com.sun.jersey</groupId>
            <artifactId>jersey-client</artifactId>
        </dependency>

        <dependency>
            <groupId>org.apache.geronimo.specs</groupId>
            <artifactId>geronimo-atinject_1.0_spec</artifactId>
            <scope>provided</scope>
        </dependency>

        <dependency>
            <groupId>org.apache.geronimo.specs</groupId>
            <artifactId>geronimo-jcdi_1.0_spec</artifactId>
            <scope>test</scope>
        </dependency>

        <dependency>
            <groupId>org.apache.geronimo.specs</groupId>
            <artifactId>geronimo-servlet_3.0_spec</artifactId>
            <scope>provided</scope>
        </dependency>

        <dependency>
            <groupId>org.apache.geronimo.specs</groupId>
            <artifactId>geronimo-jta_1.1_spec</artifactId>
            <scope>provided</scope>
        </dependency>

        <dependency>
            <groupId>org.apache.geronimo.specs</groupId>
            <artifactId>geronimo-validation_1.0_spec</artifactId>
            <scope>provided</scope>
        </dependency>

        <dependency>
            <groupId>org.apache.geronimo.specs</groupId>
            <artifactId>geronimo-interceptor_1.1_spec</artifactId>
            <scope>provided</scope>
        </dependency>

        <dependency>
            <groupId>org.apache.geronimo.specs</groupId>
            <artifactId>geronimo-el_2.2_spec</artifactId>
            <scope>provided</scope>
        </dependency>

        <dependency>
            <groupId>org.ops4j.pax.cdi</groupId>
            <artifactId>pax-cdi-web</artifactId>
            <version>${project.version}</version>
            <scope>provided</scope>
        </dependency>

        <!-- for debugging -->
        <dependency>
            <groupId>org.ops4j.pax.web</groupId>
            <artifactId>pax-web-extender-war</artifactId>
            <version>${pax.web.version}</version>
            <scope>provided</scope>
        </dependency>

        <dependency>
            <groupId>org.apache.openjpa</groupId>
            <artifactId>openjpa</artifactId>
            <version>${openjpa.version}</version>
            <scope>provided</scope>
        </dependency>

        <dependency>
            <groupId>commons-dbcp</groupId>
            <artifactId>commons-dbcp</artifactId>
            <version>1.4</version>
            <scope>test</scope>
        </dependency>

        <dependency>
            <groupId>org.apache.derby</groupId>
            <artifactId>derby</artifactId>
            <version>10.8.2.2</version>
            <scope>test</scope>
        </dependency>

        <dependency>
            <groupId>org.ops4j.pax.cdi.samples</groupId>
            <artifactId>pax-cdi-sample2-service</artifactId>
            <version>${project.version}</version>
        </dependency>

        <dependency>
            <groupId>org.ops4j.pax.jdbc</groupId>
            <artifactId>pax-jdbc</artifactId>
            <version>${pax.jdbc.version}</version>
            <scope>provided</scope>
        </dependency>

        <dependency>
            <groupId>org.ops4j.pax.jpa</groupId>
            <artifactId>pax-jpa</artifactId>
            <version>${pax.jpa.version}</version>
            <scope>provided</scope>
        </dependency>

        <dependency>
            <groupId>org.ops4j.pax.jpa.samples</groupId>
            <artifactId>pax-jpa-sample1</artifactId>
            <version>${pax.jpa.version}</version>
            <scope>provided</scope>
        </dependency>

        <dependency>
            <groupId>org.apache.deltaspike.core</groupId>
            <artifactId>deltaspike-core-api</artifactId>
            <version>${deltaspike.version}</version>
            <scope>provided</scope>
        </dependency>

        <dependency>
            <groupId>org.apache.deltaspike.core</groupId>
            <artifactId>deltaspike-core-impl</artifactId>
            <version>${deltaspike.version}</version>
            <scope>provided</scope>
        </dependency>


        <dependency>
            <groupId>org.apache.deltaspike.modules</groupId>
            <artifactId>deltaspike-jpa-module-api</artifactId>
            <version>${deltaspike.version}</version>
            <scope>provided</scope>
        </dependency>

        <dependency>
            <groupId>org.apache.deltaspike.modules</groupId>
            <artifactId>deltaspike-jpa-module-impl</artifactId>
            <version>${deltaspike.version}</version>
            <scope>provided</scope>
        </dependency>

        <dependency>
            <groupId>org.apache.deltaspike.modules</groupId>
            <artifactId>deltaspike-data-module-api</artifactId>
            <version>${deltaspike.version}</version>
            <scope>provided</scope>
        </dependency>

        <dependency>
            <groupId>org.apache.deltaspike.modules</groupId>
            <artifactId>deltaspike-data-module-impl</artifactId>
            <version>${deltaspike.version}</version>
            <scope>provided</scope>
        </dependency>

        <dependency>
            <groupId>org.apache.deltaspike.modules</groupId>
            <artifactId>deltaspike-partial-bean-module-api</artifactId>
            <version>${deltaspike.version}</version>
            <scope>provided</scope>
        </dependency>

        <dependency>
            <groupId>org.apache.deltaspike.modules</groupId>
            <artifactId>deltaspike-partial-bean-module-impl</artifactId>
            <version>${deltaspike.version}</version>
            <scope>provided</scope>
        </dependency>

        <dependency>
            <groupId>org.osgi</groupId>
            <artifactId>org.osgi.enterprise</artifactId>
            <version>4.2.0</version>
            <scope>provided</scope>
        </dependency>

    </dependencies>

    <build>
        <plugins>
            <plugin>
                <groupId>org.apache.servicemix.tooling</groupId>
                <artifactId>depends-maven-plugin</artifactId>
                <executions>
                    <execution>
                        <id>generate-depends-file</id>
                        <phase>generate-resources</phase>
                        <goals>
                            <goal>generate-depends-file</goal>
                        </goals>
                    </execution>
                </executions>
            </plugin>
            <plugin>
                <artifactId>maven-surefire-plugin</artifactId>
                <configuration>
                    <forkMode>always</forkMode>
                    <runOrder>alphabetical</runOrder>
                    <systemPropertyVariables>
                        <java.util.logging.config.file>src/test/resources/logging.properties</java.util.logging.config.file>
                        <http.port>${http.port}</http.port>
                        <pax.cdi.provider>${pax.cdi.provider}</pax.cdi.provider>                        
                    </systemPropertyVariables>
                </configuration>
            </plugin>
        </plugins>
    </build>

    <profiles>
        <profile>
            <id>equinox</id>
            <activation>
                <activeByDefault>true</activeByDefault>
            </activation>
            <dependencies>
                <dependency>
                    <groupId>org.eclipse.tycho</groupId>
                    <artifactId>org.eclipse.osgi</artifactId>
                    <scope>test</scope>
                </dependency>
            </dependencies>
        </profile>
        <profile>
            <id>felix</id>
            <activation>
                <activeByDefault>false</activeByDefault>
            </activation>
            <dependencies>
                <dependency>
                    <groupId>org.apache.felix</groupId>
                    <artifactId>org.apache.felix.framework</artifactId>
                    <version>4.0.2</version>
                    <scope>test</scope>
                </dependency>
            </dependencies>
        </profile>
        <profile>
            <id>owb1</id>
            <activation>
                <activeByDefault>true</activeByDefault>
            </activation>
            <properties>
                <pax.cdi.provider>owb1</pax.cdi.provider>
            </properties>
            <dependencies>

                <dependency>
                    <groupId>org.ops4j.pax.cdi</groupId>
                    <artifactId>pax-cdi-web-openwebbeans</artifactId>
                    <version>${project.version}</version>
                    <scope>provided</scope>
                </dependency>

                <dependency>
                    <groupId>org.apache.xbean</groupId>
                    <artifactId>xbean-asm5-shaded</artifactId>
<<<<<<< HEAD
                    <version>${xbean.version}</version>
=======
>>>>>>> 99be15e3
                    <scope>provided</scope>
                </dependency>

            </dependencies>
        </profile>
        <profile>
            <id>weld1</id>
            <activation>
                <activeByDefault>false</activeByDefault>
            </activation>
            <properties>
                <pax.cdi.provider>weld1</pax.cdi.provider>
            </properties>
            <dependencies>

                <dependency>
                    <groupId>org.ops4j.pax.cdi</groupId>
                    <artifactId>pax-cdi-web-weld</artifactId>
                    <version>${project.version}</version>
                    <scope>provided</scope>
                </dependency>

                <dependency>
                    <groupId>org.apache.servicemix.bundles</groupId>
                    <artifactId>org.apache.servicemix.bundles.asm</artifactId>
                    <scope>provided</scope>
                </dependency>

                <dependency>
                    <groupId>org.jboss.weld</groupId>
                    <artifactId>weld-osgi-bundle</artifactId>
                    <scope>provided</scope>
                </dependency>
            </dependencies>
        </profile>

        <profile>
            <id>weld2</id>
            <activation>
                <activeByDefault>false</activeByDefault>
            </activation>
            <properties>
                <pax.cdi.provider>weld2</pax.cdi.provider>
            </properties>
            <dependencies>

                <dependency>
                    <groupId>org.ops4j.pax.cdi</groupId>
                    <artifactId>pax-cdi-web-weld</artifactId>
                    <version>${project.version}</version>
                    <scope>provided</scope>
                </dependency>

                <dependency>
                    <groupId>org.apache.servicemix.bundles</groupId>
                    <artifactId>org.apache.servicemix.bundles.asm</artifactId>
                    <scope>provided</scope>
                </dependency>

                <dependency>
                    <groupId>org.jboss.weld</groupId>
                    <artifactId>weld-osgi-bundle</artifactId>
                    <version>${weld2.version}</version>
                    <scope>provided</scope>
                </dependency>
            
            </dependencies>            
        </profile>
    </profiles>
    
</project><|MERGE_RESOLUTION|>--- conflicted
+++ resolved
@@ -423,10 +423,6 @@
                 <dependency>
                     <groupId>org.apache.xbean</groupId>
                     <artifactId>xbean-asm5-shaded</artifactId>
-<<<<<<< HEAD
-                    <version>${xbean.version}</version>
-=======
->>>>>>> 99be15e3
                     <scope>provided</scope>
                 </dependency>
 
