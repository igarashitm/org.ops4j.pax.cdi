/*
 * Copyright 2012 Harald Wellmann.
 *
 * Licensed under the Apache License, Version 2.0 (the "License");
 * you may not use this file except in compliance with the License.
 * You may obtain a copy of the License at
 *
 * http://www.apache.org/licenses/LICENSE-2.0
 *
 * Unless required by applicable law or agreed to in writing, software
 * distributed under the License is distributed on an "AS IS" BASIS,
 * WITHOUT WARRANTIES OR CONDITIONS OF ANY KIND, either express or
 * implied.
 *
 * See the License for the specific language governing permissions and
 * limitations under the License.
 */
package org.ops4j.pax.cdi.test.support;

import static org.ops4j.pax.exam.Constants.START_LEVEL_SYSTEM_BUNDLES;
import static org.ops4j.pax.exam.CoreOptions.bundle;
import static org.ops4j.pax.exam.CoreOptions.cleanCaches;
import static org.ops4j.pax.exam.CoreOptions.composite;
import static org.ops4j.pax.exam.CoreOptions.frameworkProperty;
import static org.ops4j.pax.exam.CoreOptions.frameworkStartLevel;
import static org.ops4j.pax.exam.CoreOptions.junitBundles;
import static org.ops4j.pax.exam.CoreOptions.mavenBundle;
import static org.ops4j.pax.exam.CoreOptions.systemProperty;
import static org.ops4j.pax.exam.CoreOptions.systemTimeout;

import java.io.File;
import java.io.IOException;
import java.util.Properties;

import org.ops4j.lang.Ops4jException;
import org.ops4j.pax.cdi.api.Info;
import org.ops4j.pax.exam.Option;
import org.ops4j.pax.exam.util.PathUtils;

/**
 * Reusable composite options for Pax CDI integration tests with Pax Exam.
 *  
 * @author Harald Wellmann
 */
public class TestConfiguration {
    
<<<<<<< HEAD
    private static final String JETTY_VERSION = "9.0.7.v20131107";
=======
    private static final String JETTY_VERSION = "8.1.14.v20131031";
>>>>>>> 99be15e3
    private static String paxCdiRoot;

    private TestConfiguration() {
    }

    public static Option regressionDefaults() {
        Properties props = new Properties();
        try {
            props.load(TestConfiguration.class.getResourceAsStream("/systemPackages.properties"));
        }
        catch (IOException exc) {
            throw new Ops4jException(exc);
        }
        
        
        return composite(

            cleanCaches(),
            frameworkStartLevel(20),

            // add SLF4J and logback bundles
            mavenBundle("org.slf4j", "slf4j-api").versionAsInProject().startLevel(
                START_LEVEL_SYSTEM_BUNDLES),
            mavenBundle("ch.qos.logback", "logback-core").versionAsInProject().startLevel(
                START_LEVEL_SYSTEM_BUNDLES),
            mavenBundle("ch.qos.logback", "logback-classic").versionAsInProject().startLevel(
                START_LEVEL_SYSTEM_BUNDLES),

            mavenBundle("org.apache.felix", "org.apache.felix.scr", "1.6.2"),

            // Set logback configuration via system property.
            // This way, both the driver and the container use the same configuration
            systemProperty("logback.configurationFile").value(
                "file:" + PathUtils.getBaseDir() + "/src/test/resources/logback.xml"),
            
            frameworkProperty("osgi.console").value("6666"),             
            frameworkProperty("eclipse.consoleLog").value("true"),
            
            // do not treat javax.annotation as system package
            frameworkProperty("org.osgi.framework.system.packages").value(props.get("org.osgi.framework.system.packages")),
            
            systemTimeout(2000000),
            junitBundles());
    }

    public static Option cdiProviderBundles() {
        return composite(
            cdiProviderSpecificBundles(),

            workspaceBundle("org.ops4j.pax.cdi", "pax-cdi-extender"),
            workspaceBundle("org.ops4j.pax.cdi", "pax-cdi-extension"),
            workspaceBundle("org.ops4j.pax.cdi", "pax-cdi-api"),
            workspaceBundle("org.ops4j.pax.cdi", "pax-cdi-spi"),
            mavenBundle("org.apache.xbean", "xbean-bundleutils").versionAsInProject());
    }

    public static Option cdiProviderSpecificBundles() {
        switch (getCdiProvider()) {

            case OWB1:
                return openWebBeansBundles();
            
            case WELD1:    
                return weldBundles();

            case WELD2:    
                return weld2Bundles();
            
            default:    
                throw new IllegalArgumentException("pax.cdi.provider unknown or null");
        }
    }

    public static Option paxCdiProviderAdapter() {
        switch (getCdiProvider()) {

            case OWB1:
                return workspaceBundle("org.ops4j.pax.cdi", "pax-cdi-openwebbeans");
            
            case WELD1:    
            case WELD2:    
                return workspaceBundle("org.ops4j.pax.cdi", "pax-cdi-weld");
                
            default:     
                throw new IllegalArgumentException("pax.cdi.provider unknown or null");
        }
    }

    public static Option paxCdiProviderWebAdapter() {
        switch (getCdiProvider()) {

            case OWB1:
                return composite(
                    workspaceBundle("org.ops4j.pax.cdi", "pax-cdi-web"),                    
                    workspaceBundle("org.ops4j.pax.cdi", "pax-cdi-web-openwebbeans"),
                    mavenBundle("org.apache.openwebbeans", "openwebbeans-web").versionAsInProject(),
                    mavenBundle("org.apache.openwebbeans", "openwebbeans-el22").versionAsInProject()
                    );
            
            case WELD1:    
            case WELD2:    
                return composite(
                    workspaceBundle("org.ops4j.pax.cdi", "pax-cdi-web"),                    
                    workspaceBundle("org.ops4j.pax.cdi", "pax-cdi-web-weld"),
                    mavenBundle("org.apache.geronimo.specs", "geronimo-servlet_3.0_spec").versionAsInProject()
                    );
            
            default:    
                throw new IllegalArgumentException("pax.cdi.provider unknown or null");
        }
    }

    public static Option paxCdiProviderJettyAdapter() {
        switch (getCdiProvider()) {

            case OWB1:
                return composite(
                    workspaceBundle("org.ops4j.pax.cdi", "pax-cdi-servlet"),                    
                    workspaceBundle("org.ops4j.pax.cdi", "pax-cdi-jetty-openwebbeans"),
                    mavenBundle("org.apache.openwebbeans", "openwebbeans-web").versionAsInProject(),
                    mavenBundle("org.apache.openwebbeans", "openwebbeans-el22").versionAsInProject()
                    );
            
            case WELD1:    
            case WELD2:    
                return composite(
                    workspaceBundle("org.ops4j.pax.cdi", "pax-cdi-servlet"),                    
                    workspaceBundle("org.ops4j.pax.cdi", "pax-cdi-jetty-weld")
                    );
            
            default:    
                throw new IllegalArgumentException("pax.cdi.provider unknown or null");
        }
    }

    public static Option paxCdiJsfAdapter() {
        switch (getCdiProvider()) {

            case OWB1:
                return composite(
                    mavenBundle("org.apache.openwebbeans", "openwebbeans-jsf").versionAsInProject()
                    );
            
            case WELD1:    
            case WELD2:    
                return composite(
                    );
            
            default:    
                throw new IllegalArgumentException("pax.cdi.provider unknown or null");
        }
    }

    public static CdiProvider getCdiProvider() {
        String provider = System.getProperty("pax.cdi.provider", "owb1");
        if (provider == null) {
            throw new IllegalArgumentException("system property pax.cdi.provider must not be null");
        }
        return CdiProvider.valueOf(provider.toUpperCase());
    }

    public static Option openWebBeansBundles() {
        return composite(
            mavenBundle("org.apache.openwebbeans", "openwebbeans-impl").versionAsInProject(),
            mavenBundle("org.apache.openwebbeans", "openwebbeans-spi").versionAsInProject(),
            mavenBundle("org.apache.xbean", "xbean-asm5-shaded").versionAsInProject(), //
            mavenBundle("org.apache.xbean", "xbean-finder-shaded").versionAsInProject(), //
            mavenBundle("org.slf4j", "jul-to-slf4j").versionAsInProject(),
            mavenBundle("org.apache.geronimo.specs", "geronimo-annotation_1.1_spec", "1.0.1"),
            mavenBundle("org.apache.geronimo.specs", "geronimo-servlet_3.0_spec")
            .versionAsInProject(),
            mavenBundle("org.apache.geronimo.specs", "geronimo-jta_1.1_spec").versionAsInProject(),
            mavenBundle("org.apache.geronimo.specs", "geronimo-validation_1.0_spec")
                .versionAsInProject(),
            mavenBundle("org.apache.geronimo.specs", "geronimo-jcdi_1.0_spec").versionAsInProject(),
            mavenBundle("org.apache.geronimo.specs", "geronimo-interceptor_1.1_spec")
                .versionAsInProject(),
            mavenBundle("org.apache.geronimo.specs", "geronimo-el_2.2_spec").versionAsInProject());
    }

    public static Option weldBundles() {
        return composite(
            workspaceBundle("org.ops4j.pax.cdi", "pax-cdi-weld"),

            mavenBundle("ch.qos.cal10n", "cal10n-api", "0.7.4"),
            mavenBundle("org.apache.xbean", "xbean-bundleutils").versionAsInProject(),
            mavenBundle("org.apache.geronimo.specs", "geronimo-annotation_1.1_spec", "1.0.1"),
            mavenBundle("org.apache.geronimo.specs", "geronimo-interceptor_1.1_spec").versionAsInProject(),
            mavenBundle("org.apache.geronimo.specs", "geronimo-el_2.2_spec").versionAsInProject(),
            mavenBundle("org.apache.servicemix.bundles", "org.apache.servicemix.bundles.asm").versionAsInProject(), //
            mavenBundle("org.jboss.weld", "weld-osgi-bundle").versionAsInProject().startLevel(3));
    }

    public static Option weld2Bundles() {
        return composite(
            workspaceBundle("org.ops4j.pax.cdi", "pax-cdi-weld"),

            mavenBundle("org.jboss.logging", "jboss-logging", "3.1.3.GA"),
            mavenBundle("com.google.guava", "guava", "13.0.1"),
            mavenBundle("javax.enterprise", "cdi-api", "1.1-20130918"),
            mavenBundle("org.jboss.logging", "jboss-logging", "3.1.0.GA"),
            mavenBundle("javax.annotation", "javax.annotation-api", "1.2"),
            mavenBundle("javax.interceptor", "javax.interceptor-api", "1.2"),
            mavenBundle("org.apache.geronimo.specs", "geronimo-el_2.2_spec").versionAsInProject(),
            mavenBundle("org.jboss.weld", "weld-osgi-bundle").versionAsInProject());
    }

    public static Option paxWebBundles() {
        return composite(
            mavenBundle("org.apache.xbean", "xbean-asm5-shaded").versionAsInProject(), //
            mavenBundle("org.apache.xbean", "xbean-finder-shaded").versionAsInProject(), //
            mavenBundle("org.ops4j.pax.web", "pax-web-spi").version(Info.getPaxWebVersion()),
            mavenBundle("org.ops4j.pax.web", "pax-web-api").version(Info.getPaxWebVersion()),
            mavenBundle("org.ops4j.pax.web", "pax-web-extender-war").version(Info.getPaxWebVersion())
                .startLevel(10),
            mavenBundle("org.ops4j.pax.web", "pax-web-extender-whiteboard").version(
                Info.getPaxWebVersion()),
            mavenBundle("org.ops4j.pax.web", "pax-web-jetty").version(Info.getPaxWebVersion()),
            mavenBundle("org.ops4j.pax.web", "pax-web-runtime").version(Info.getPaxWebVersion()),
            mavenBundle("org.ops4j.pax.web", "pax-web-jsp").version(Info.getPaxWebVersion()),
            mavenBundle("org.eclipse.jdt.core.compiler", "ecj").version("3.5.1"),
            mavenBundle("org.eclipse.jetty", "jetty-util").version(JETTY_VERSION),
            mavenBundle("org.eclipse.jetty", "jetty-io").version(JETTY_VERSION),
            mavenBundle("org.eclipse.jetty", "jetty-http").version(JETTY_VERSION),
            mavenBundle("org.eclipse.jetty", "jetty-continuation").version(JETTY_VERSION),
            mavenBundle("org.eclipse.jetty", "jetty-server").version(JETTY_VERSION),
            mavenBundle("org.eclipse.jetty", "jetty-security").version(JETTY_VERSION),
            mavenBundle("org.eclipse.jetty", "jetty-xml").version(JETTY_VERSION),
            mavenBundle("org.eclipse.jetty", "jetty-servlet").version(JETTY_VERSION));
    }

    public static Option workspaceBundle(String groupId, String artifactId) {
        String samples = groupId.endsWith(".samples") ? "pax-cdi-samples/" : "";
        String fileName = String.format("%s/../../../../%s%s/target/classes",
            PathUtils.getBaseDir(), samples, artifactId);
        
        if (new File(fileName).exists()) {
            String url = "reference:file:" + fileName;
            return bundle(url);            
        }
        else {
            return mavenBundle(groupId, artifactId, Info.getPaxCdiVersion());
        }
    }
    
    public static Option workspaceFragment(String groupId, String artifactId) {
        String samples = groupId.endsWith(".samples") ? "pax-cdi-samples/" : "";
        String fileName = String.format("%s/../../../../%s%s/target/classes",
            PathUtils.getBaseDir(), samples, artifactId);
        
        if (new File(fileName).exists()) {
            String url = "reference:file:" + fileName;
            return bundle(url).noStart();            
        }
        else {
            return mavenBundle(groupId, artifactId, Info.getPaxCdiVersion()).noStart();
        }
    }
    
    public static String getPaxCdiRoot() {
        if (paxCdiRoot == null) {
            paxCdiRoot = System.getProperty("pax.cdi.root");
            if (paxCdiRoot == null) {
                Properties props = new Properties();
                try {
                    props.load(TestConfiguration.class
                        .getResourceAsStream("/org.ops4j.pax.cdi.properties"));
                    paxCdiRoot = props.getProperty("pax.cdi.root");
                }
                catch (IOException exc) {
                    throw new Ops4jException(exc);
                }
            }
        }
        return paxCdiRoot;
    }

    public static boolean isWeld() {
        switch (getCdiProvider()) {
            case WELD1:
            case WELD2:
                return true;
            default:
                return false;
        }
    }
}<|MERGE_RESOLUTION|>--- conflicted
+++ resolved
@@ -39,16 +39,12 @@
 
 /**
  * Reusable composite options for Pax CDI integration tests with Pax Exam.
- *  
+ *
  * @author Harald Wellmann
  */
 public class TestConfiguration {
-    
-<<<<<<< HEAD
+
     private static final String JETTY_VERSION = "9.0.7.v20131107";
-=======
-    private static final String JETTY_VERSION = "8.1.14.v20131031";
->>>>>>> 99be15e3
     private static String paxCdiRoot;
 
     private TestConfiguration() {
@@ -62,8 +58,8 @@
         catch (IOException exc) {
             throw new Ops4jException(exc);
         }
-        
-        
+
+
         return composite(
 
             cleanCaches(),
@@ -83,13 +79,13 @@
             // This way, both the driver and the container use the same configuration
             systemProperty("logback.configurationFile").value(
                 "file:" + PathUtils.getBaseDir() + "/src/test/resources/logback.xml"),
-            
-            frameworkProperty("osgi.console").value("6666"),             
+
+            frameworkProperty("osgi.console").value("6666"),
             frameworkProperty("eclipse.consoleLog").value("true"),
-            
+
             // do not treat javax.annotation as system package
             frameworkProperty("org.osgi.framework.system.packages").value(props.get("org.osgi.framework.system.packages")),
-            
+
             systemTimeout(2000000),
             junitBundles());
     }
@@ -110,14 +106,14 @@
 
             case OWB1:
                 return openWebBeansBundles();
-            
-            case WELD1:    
+
+            case WELD1:
                 return weldBundles();
 
-            case WELD2:    
+            case WELD2:
                 return weld2Bundles();
-            
-            default:    
+
+            default:
                 throw new IllegalArgumentException("pax.cdi.provider unknown or null");
         }
     }
@@ -127,12 +123,12 @@
 
             case OWB1:
                 return workspaceBundle("org.ops4j.pax.cdi", "pax-cdi-openwebbeans");
-            
-            case WELD1:    
-            case WELD2:    
+
+            case WELD1:
+            case WELD2:
                 return workspaceBundle("org.ops4j.pax.cdi", "pax-cdi-weld");
-                
-            default:     
+
+            default:
                 throw new IllegalArgumentException("pax.cdi.provider unknown or null");
         }
     }
@@ -142,21 +138,21 @@
 
             case OWB1:
                 return composite(
-                    workspaceBundle("org.ops4j.pax.cdi", "pax-cdi-web"),                    
+                    workspaceBundle("org.ops4j.pax.cdi", "pax-cdi-web"),
                     workspaceBundle("org.ops4j.pax.cdi", "pax-cdi-web-openwebbeans"),
                     mavenBundle("org.apache.openwebbeans", "openwebbeans-web").versionAsInProject(),
                     mavenBundle("org.apache.openwebbeans", "openwebbeans-el22").versionAsInProject()
                     );
-            
-            case WELD1:    
-            case WELD2:    
-                return composite(
-                    workspaceBundle("org.ops4j.pax.cdi", "pax-cdi-web"),                    
+
+            case WELD1:
+            case WELD2:
+                return composite(
+                    workspaceBundle("org.ops4j.pax.cdi", "pax-cdi-web"),
                     workspaceBundle("org.ops4j.pax.cdi", "pax-cdi-web-weld"),
                     mavenBundle("org.apache.geronimo.specs", "geronimo-servlet_3.0_spec").versionAsInProject()
                     );
-            
-            default:    
+
+            default:
                 throw new IllegalArgumentException("pax.cdi.provider unknown or null");
         }
     }
@@ -166,20 +162,20 @@
 
             case OWB1:
                 return composite(
-                    workspaceBundle("org.ops4j.pax.cdi", "pax-cdi-servlet"),                    
+                    workspaceBundle("org.ops4j.pax.cdi", "pax-cdi-servlet"),
                     workspaceBundle("org.ops4j.pax.cdi", "pax-cdi-jetty-openwebbeans"),
                     mavenBundle("org.apache.openwebbeans", "openwebbeans-web").versionAsInProject(),
                     mavenBundle("org.apache.openwebbeans", "openwebbeans-el22").versionAsInProject()
                     );
-            
-            case WELD1:    
-            case WELD2:    
-                return composite(
-                    workspaceBundle("org.ops4j.pax.cdi", "pax-cdi-servlet"),                    
+
+            case WELD1:
+            case WELD2:
+                return composite(
+                    workspaceBundle("org.ops4j.pax.cdi", "pax-cdi-servlet"),
                     workspaceBundle("org.ops4j.pax.cdi", "pax-cdi-jetty-weld")
                     );
-            
-            default:    
+
+            default:
                 throw new IllegalArgumentException("pax.cdi.provider unknown or null");
         }
     }
@@ -191,13 +187,13 @@
                 return composite(
                     mavenBundle("org.apache.openwebbeans", "openwebbeans-jsf").versionAsInProject()
                     );
-            
-            case WELD1:    
-            case WELD2:    
-                return composite(
-                    );
-            
-            default:    
+
+            case WELD1:
+            case WELD2:
+                return composite(
+                    );
+
+            default:
                 throw new IllegalArgumentException("pax.cdi.provider unknown or null");
         }
     }
@@ -284,30 +280,30 @@
         String samples = groupId.endsWith(".samples") ? "pax-cdi-samples/" : "";
         String fileName = String.format("%s/../../../../%s%s/target/classes",
             PathUtils.getBaseDir(), samples, artifactId);
-        
+
         if (new File(fileName).exists()) {
             String url = "reference:file:" + fileName;
-            return bundle(url);            
+            return bundle(url);
         }
         else {
             return mavenBundle(groupId, artifactId, Info.getPaxCdiVersion());
         }
     }
-    
+
     public static Option workspaceFragment(String groupId, String artifactId) {
         String samples = groupId.endsWith(".samples") ? "pax-cdi-samples/" : "";
         String fileName = String.format("%s/../../../../%s%s/target/classes",
             PathUtils.getBaseDir(), samples, artifactId);
-        
+
         if (new File(fileName).exists()) {
             String url = "reference:file:" + fileName;
-            return bundle(url).noStart();            
+            return bundle(url).noStart();
         }
         else {
             return mavenBundle(groupId, artifactId, Info.getPaxCdiVersion()).noStart();
         }
     }
-    
+
     public static String getPaxCdiRoot() {
         if (paxCdiRoot == null) {
             paxCdiRoot = System.getProperty("pax.cdi.root");
