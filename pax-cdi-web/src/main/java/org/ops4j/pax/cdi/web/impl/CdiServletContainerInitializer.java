--- conflicted
+++ resolved
@@ -34,7 +34,7 @@
  * registers a CDI provider dependent {@link ServletContextListener}.
  * <p>
  * This listener is responsible for starting the CDI container.
- * 
+ *
  * @author Harald Wellmann
  *
  */
@@ -56,19 +56,11 @@
     public void onStartup(Set<Class<?>> classes, ServletContext ctx) throws ServletException {
         Bundle bundle = cdiContainer.getBundle();
         log.info("storing CdiContainer in ServletContext for [{}]", bundle);
-<<<<<<< HEAD
-        
-        // FIXME refactor and move to Weld adapter bundle
-        String contextId = String.format("%s:%d", bundle.getSymbolicName(), bundle.getBundleId());        
-        ctx.setInitParameter("WELD_CONTEXT_ID_KEY", contextId);
-        
-=======
 
         // FIXME refactor and move to Weld adapter bundle
         String contextId = String.format("%s:%d", bundle.getSymbolicName(), bundle.getBundleId());
         ctx.setInitParameter("WELD_CONTEXT_ID_KEY", contextId);
 
->>>>>>> 99be15e3
         ctx.setAttribute("org.ops4j.pax.cdi.container", cdiContainer);
         ctx.addListener(servletContextListener);
     }
