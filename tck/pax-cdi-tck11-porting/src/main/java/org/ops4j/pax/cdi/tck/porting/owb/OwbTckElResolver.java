/*
 * Copyright 2012 Harald Wellmann.
 *
 * Licensed under the Apache License, Version 2.0 (the "License");
 * you may not use this file except in compliance with the License.
 * You may obtain a copy of the License at
 *
 * http://www.apache.org/licenses/LICENSE-2.0
 *
 * Unless required by applicable law or agreed to in writing, software
 * distributed under the License is distributed on an "AS IS" BASIS,
 * WITHOUT WARRANTIES OR CONDITIONS OF ANY KIND, either express or
 * implied.
 *
 * See the License for the specific language governing permissions and
 * limitations under the License.
 */
package org.ops4j.pax.cdi.tck.porting.owb;

import javax.el.ELContext;

<<<<<<< HEAD
=======
import org.apache.webbeans.config.WebBeansContext;
import org.apache.webbeans.container.BeanManagerImpl;
>>>>>>> 99be15e3
import org.apache.webbeans.el.ELContextStore;
import org.apache.webbeans.el22.WebBeansELResolver;

/**
 * Exist for TCK standalone EL resolver.
 * <p>
 * In standalone case, there is no JSF related artifacts, therefore {@link WebBeansELResolver} does
 * not work.
 * </p>
 */
public class OwbTckElResolver extends WebBeansELResolver {

    /**
     * {@inheritDoc}
     */
    @Override
    public Object getValue(ELContext context, Object obj, Object property) {
        // Bean instance
        Object contextualInstance = null;
        ELContextStore elContextStore = null;
        if (obj == null) {
            // Name of the bean
            String name = (String) property;
            // Local store, create if not exist
            elContextStore = ELContextStore.getInstance(true);

            contextualInstance = elContextStore.findBeanByName(name);

            if (contextualInstance != null) {
                context.setPropertyResolved(true);

                return contextualInstance;
            }

<<<<<<< HEAD
=======
            // Manager instance
            BeanManagerImpl manager = WebBeansContext.getInstance().getBeanManagerImpl();

            // Get beans
            Set<Bean<?>> beans = manager.getBeans(name);

            // Found?
            if (beans != null && !beans.isEmpty()) {
                // Managed bean
                Bean<Object> bean = (Bean<Object>) beans.iterator().next();

                if (bean.getScope().equals(Dependent.class)) {
                    contextualInstance = getDependentContextualInstance(manager, elContextStore,
                        context, bean);
                }
                else {
                    // now we check for NormalScoped beans
                    contextualInstance = getNormalScopedContextualInstance(manager, elContextStore,
                        context, bean, name);
                }
            }
>>>>>>> 99be15e3
        }
        return contextualInstance;
    }

}<|MERGE_RESOLUTION|>--- conflicted
+++ resolved
@@ -17,13 +17,14 @@
  */
 package org.ops4j.pax.cdi.tck.porting.owb;
 
+import java.util.Set;
+
 import javax.el.ELContext;
+import javax.enterprise.context.Dependent;
+import javax.enterprise.inject.spi.Bean;
 
-<<<<<<< HEAD
-=======
 import org.apache.webbeans.config.WebBeansContext;
 import org.apache.webbeans.container.BeanManagerImpl;
->>>>>>> 99be15e3
 import org.apache.webbeans.el.ELContextStore;
 import org.apache.webbeans.el22.WebBeansELResolver;
 
@@ -58,8 +59,6 @@
                 return contextualInstance;
             }
 
-<<<<<<< HEAD
-=======
             // Manager instance
             BeanManagerImpl manager = WebBeansContext.getInstance().getBeanManagerImpl();
 
@@ -81,7 +80,6 @@
                         context, bean, name);
                 }
             }
->>>>>>> 99be15e3
         }
         return contextualInstance;
     }
